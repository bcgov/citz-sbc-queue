# Middleware System

This directory contains the middleware system for handling authentication and route protection in the Service BC Queue Management application.

## Overview

The middleware system uses Next.js middleware to protect both API routes and frontend pages, providing authentication context and enforcing access control. It follows a unified approach that handles different authentication methods based on route type.

## Architecture

```
src/
├── middleware/
|   ├── auth.ts      # Authentication middleware logic
|   ├── utils.ts     # Middleware utility functions (chain, conditional)
|   └── README.md    # This file
|
├── middleware.ts             # Main middleware entry point
└── utils/auth/
    └── getAuthContext.ts     # Helper to extract auth from requests
```

## How It Works

### 1. Main Middleware (`src/middleware.ts`)

The main middleware applies authentication to all protected routes (both API and frontend):

```typescript
// Only runs auth middleware on routes containing "protected" in their path
if (isProtectedRoute(pathname)) {
  return authMiddleware(request)
}
```

**Configuration**: Matches all routes except auth routes and static files

### 2. Unified Route Protection (`auth.ts`)

Routes are protected based on pathname patterns and automatically handle different authentication methods:

```typescript
// Protected routes contain "/protected" in their path
// Examples:
// ✅ /api/protected/users      (API route - uses Bearer token)
// ✅ /protected/dashboard      (Frontend route - uses HTTP-only cookies)
// ✅ /admin/protected/settings (Any route with "protected")
// ❌ /api/public/health        (Public route)
// ❌ /login                    (Public frontend route)
```

### 3. Dual Authentication Flow

The middleware automatically detects route type and applies appropriate authentication:

#### For API Routes (`/api/*`)
1. **Bearer Token**: Extracts token from Authorization header
2. **JWT Verification**: Validates token against BC Gov SSO service
3. **User Context**: Adds auth context to request headers
4. **Error Response**: Returns JSON error responses (401, 500)
<<<<<<< HEAD

#### For Frontend Routes (non-API)
1. **Cookie Authentication**: Reads access token from HTTP-only cookie
2. **Token Validation**: Validates against BC Gov SSO service
3. **Redirect on Failure**: Redirects to home page if authentication fails
4. **Continue on Success**: Allows request to proceed to page
=======
>>>>>>> 940e8e2e

**Headers Added (API Routes Only)**:
- `x-user-token`: Original JWT token
- `x-user-info`: Serialized user object
- `x-user-roles`: User's client roles array

#### For Frontend Routes (non-API)
1. **Cookie Authentication**: Reads access token from HTTP-only cookie
2. **Token Validation**: Validates against BC Gov SSO service
3. **Redirect on Failure**: Redirects to home page if authentication fails
4. **Continue on Success**: Allows request to proceed to page

## Using Authentication Context

### In API Routes

Use `getAuthContext()` to extract authentication information:

```typescript
import { getAuthContext } from "@/utils/auth/getAuthContext"

export async function GET(request: NextRequest) {
  const { user, token, roles } = getAuthContext(request)

  // Use user information for business logic
  console.log(`User: ${user.display_name}, Roles: ${roles}`)
}
```

### In Frontend Pages

Authentication is handled automatically by the middleware:
- **Protected pages**: Users are redirected to home page if not authenticated
- **Public pages**: No authentication required
- **Access tokens**: Automatically managed via HTTP-only cookies

## Cookie Configuration

The authentication system uses environment-aware cookie settings:

- **Development**: `sameSite: "lax"` (works with HTTP and port forwarding)
- **Production**: `sameSite: "none"` with `secure: true` (for HTTPS cross-site scenarios)

## Middleware Utilities

### `conditional(condition, middleware)` *(Available but not currently used)*

Runs middleware only when condition is met:

```typescript
const conditionalAuth = conditional(
  (req) => req.url.includes('/admin'),
  authMiddleware
)
```

### `chain(...middlewares)` *(Available but not currently used)*

Chains multiple middleware functions:

```typescript
const combinedMiddleware = chain(
  loggingMiddleware,
  authMiddleware,
  rateLimitMiddleware
)
```

## Error Handling

### API Routes
The auth middleware returns appropriate HTTP status codes:

- `400 Bad Request`: Improper use of endpoint
- `401 Unauthorized`: Missing/invalid token or auth header
- `500 Internal Server Error`: SSO configuration or validation errors

### Frontend Routes
Authentication failures result in:

- **Redirect to Home**: Users are redirected to `/` for any authentication failure
- **Silent Handling**: No error pages or JSON responses for better UX<|MERGE_RESOLUTION|>--- conflicted
+++ resolved
@@ -58,15 +58,12 @@
 2. **JWT Verification**: Validates token against BC Gov SSO service
 3. **User Context**: Adds auth context to request headers
 4. **Error Response**: Returns JSON error responses (401, 500)
-<<<<<<< HEAD
 
 #### For Frontend Routes (non-API)
 1. **Cookie Authentication**: Reads access token from HTTP-only cookie
 2. **Token Validation**: Validates against BC Gov SSO service
 3. **Redirect on Failure**: Redirects to home page if authentication fails
 4. **Continue on Success**: Allows request to proceed to page
-=======
->>>>>>> 940e8e2e
 
 **Headers Added (API Routes Only)**:
 - `x-user-token`: Original JWT token
