--- conflicted
+++ resolved
@@ -137,11 +137,7 @@
       })
     })
 
-<<<<<<< HEAD
-    it("should set refresh token as HTTP-only cookie in production", async () => {
-=======
     it("should set cookies correctly in production", async () => {
->>>>>>> a09ac3c1
       vi.stubEnv("SSO_CLIENT_ID", "test-client-id")
       vi.stubEnv("SSO_CLIENT_SECRET", "test-client-secret")
       vi.stubEnv("APP_URL", "https://example.com")
@@ -161,31 +157,6 @@
 
       const setCookieHeaders = response.headers.getSetCookie()
       expect(setCookieHeaders).toBeDefined()
-<<<<<<< HEAD
-
-      // Check for refresh token cookie
-      const refreshTokenCookie = setCookieHeaders.find((cookie) =>
-        cookie.includes("refresh_token=mock-refresh-token")
-      )
-      expect(refreshTokenCookie).toBeDefined()
-      expect(refreshTokenCookie).toContain("HttpOnly")
-      expect(refreshTokenCookie).toContain("SameSite=none")
-      expect(refreshTokenCookie).toContain("Path=/")
-      expect(refreshTokenCookie).toContain("Secure") // Secure in production
-
-      // Check for id token cookie
-      const idTokenCookie = setCookieHeaders.find((cookie) =>
-        cookie.includes("id_token=mock-id-token")
-      )
-      expect(idTokenCookie).toBeDefined()
-      expect(idTokenCookie).toContain("HttpOnly")
-      expect(idTokenCookie).toContain("SameSite=none")
-      expect(idTokenCookie).toContain("Path=/")
-      expect(idTokenCookie).toContain("Secure") // Secure in production
-      expect(idTokenCookie).toContain("Max-Age=3600") // Should have expiry
-    })
-
-=======
 
       // Check for access token cookie
       const accessTokenCookie = setCookieHeaders.find((cookie) =>
@@ -235,7 +206,6 @@
       expect(refreshExpiresInCookie).toContain("Secure") // Secure in production
     })
 
->>>>>>> a09ac3c1
     it("should set cookies with lax sameSite in development", async () => {
       vi.stubEnv("SSO_CLIENT_ID", "test-client-id")
       vi.stubEnv("SSO_CLIENT_SECRET", "test-client-secret")
@@ -257,8 +227,6 @@
       const setCookieHeaders = response.headers.getSetCookie()
       expect(setCookieHeaders).toBeDefined()
 
-<<<<<<< HEAD
-=======
       // Check for access token cookie
       const accessTokenCookie = setCookieHeaders.find((cookie) =>
         cookie.includes("access_token=mock-access-token")
@@ -268,7 +236,6 @@
       expect(accessTokenCookie).toContain("Path=/")
       expect(accessTokenCookie).not.toContain("Secure") // Not secure in development
 
->>>>>>> a09ac3c1
       // Check for refresh token cookie
       const refreshTokenCookie = setCookieHeaders.find((cookie) =>
         cookie.includes("refresh_token=mock-refresh-token")
@@ -284,12 +251,6 @@
         cookie.includes("id_token=mock-id-token")
       )
       expect(idTokenCookie).toBeDefined()
-<<<<<<< HEAD
-      expect(idTokenCookie).toContain("HttpOnly")
-      expect(idTokenCookie).toContain("SameSite=lax")
-      expect(idTokenCookie).toContain("Path=/")
-      expect(idTokenCookie).not.toContain("Secure") // Not secure in development
-=======
       expect(idTokenCookie).toContain("SameSite=lax")
       expect(idTokenCookie).toContain("Path=/")
       expect(idTokenCookie).not.toContain("Secure") // Not secure in development
@@ -307,7 +268,6 @@
       expect(refreshExpiresInCookie).toBeDefined()
       expect(refreshExpiresInCookie).toContain("SameSite=lax")
       expect(refreshExpiresInCookie).not.toContain("Secure") // Not secure in development
->>>>>>> a09ac3c1
     })
 
     it("should use default values when environment variables are not set", async () => {
