--- conflicted
+++ resolved
@@ -15,11 +15,8 @@
     const { searchParams } = new URL(request.url)
     const redirect_uri = searchParams.get("redirect_uri")
 
-<<<<<<< HEAD
-=======
     const isProduction = NODE_ENV === "production"
 
->>>>>>> 940e8e2e
     // Get id_token from HTTP-only cookie
     const id_token = request.cookies.get("id_token")?.value
 
@@ -44,26 +41,16 @@
     // Clear the access token and refresh token cookies
     response.cookies.set("access_token", "", {
       httpOnly: true,
-<<<<<<< HEAD
-      secure: process.env.NODE_ENV === "production",
-      sameSite: process.env.NODE_ENV === "production" ? "none" : "lax",
-=======
       secure: isProduction,
       sameSite: isProduction ? "none" : "lax",
->>>>>>> 940e8e2e
       path: "/",
       maxAge: 0, // Expire immediately
     })
 
     response.cookies.set("refresh_token", "", {
       httpOnly: true,
-<<<<<<< HEAD
-      secure: process.env.NODE_ENV === "production",
-      sameSite: process.env.NODE_ENV === "production" ? "none" : "lax",
-=======
       secure: isProduction,
       sameSite: isProduction ? "none" : "lax",
->>>>>>> 940e8e2e
       path: "/",
       maxAge: 0, // Expire immediately
     })
@@ -71,13 +58,8 @@
     // Clear the id token cookie
     response.cookies.set("id_token", "", {
       httpOnly: true,
-<<<<<<< HEAD
-      secure: process.env.NODE_ENV === "production",
-      sameSite: process.env.NODE_ENV === "production" ? "none" : "lax",
-=======
       secure: isProduction,
       sameSite: isProduction ? "none" : "lax",
->>>>>>> 940e8e2e
       path: "/",
       maxAge: 0, // Expire immediately
     })
