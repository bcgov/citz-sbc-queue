--- conflicted
+++ resolved
@@ -13,10 +13,8 @@
             - gap 4 => 0.125rem * 4 = 0.5rem
     */
     <div className="grid grid-cols-8 min-h-screen m-8 p-8 gap-4">
-<<<<<<< HEAD
       <LoginButton />
       <LogoutButton />
-=======
       <div className="col-span-8 mb-8 mx-auto">
         <h2 className="text-typography-primary p-2">Buttons</h2>
         <p className="p-2 mb-2">Try hover and active/focus (keyboard navigation) states</p>
@@ -151,7 +149,6 @@
           </table>
         </div>
       </div>
->>>>>>> 2c4e2106
       {/*
       Setting the following to use the same background colour with different text colours
         Setting text to align to the top right of the available space,
