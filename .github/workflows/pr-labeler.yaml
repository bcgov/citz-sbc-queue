name: 'Pull Request Labeler'
on:
  - pull_request_target

jobs:
  label:
    permissions:
      contents: read
      pull-requests: write
    runs-on: ubuntu-22.04
    steps:
    - uses: actions/labeler@v5
      with:
<<<<<<< HEAD
        configuration-path: /.github/labeler.yaml
=======
        repo-token: "${{ secrets.GITHUB_TOKEN }}"
        configuration-path: .github/labeler.yaml
>>>>>>> 365e731e
<|MERGE_RESOLUTION|>--- conflicted
+++ resolved
@@ -11,9 +11,5 @@
     steps:
     - uses: actions/labeler@v5
       with:
-<<<<<<< HEAD
-        configuration-path: /.github/labeler.yaml
-=======
         repo-token: "${{ secrets.GITHUB_TOKEN }}"
-        configuration-path: .github/labeler.yaml
->>>>>>> 365e731e
+        configuration-path: .github/labeler.yaml