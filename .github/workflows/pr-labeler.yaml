name: 'Pull Request Labeler'
on:
  - pull_request_target

jobs:
  label:
    permissions:
      contents: read
      pull-requests: write
    runs-on: ubuntu-22.04
    steps:
    - uses: actions/labeler@v5
      with:
<<<<<<< HEAD
        configuration-path: /.github/config/labeler.yaml
=======
        configuration-path: /.github/labeler.yaml
>>>>>>> e360a62b
<|MERGE_RESOLUTION|>--- conflicted
+++ resolved
@@ -11,8 +11,4 @@
     steps:
     - uses: actions/labeler@v5
       with:
-<<<<<<< HEAD
-        configuration-path: /.github/config/labeler.yaml
-=======
-        configuration-path: /.github/labeler.yaml
->>>>>>> e360a62b
+        configuration-path: /.github/labeler.yaml